---
sidebar_position: 5
title: API reference information
pagination_prev: null
sidebar_label: API reference
description: Learn the API calls you need to know and how to use them with Momento Serverless Cache.
---

import { SdkExamples } from "@site/src/components/SdkExamples";

# API reference for Momento Serverless Cache

## Control APIs

These API methods are used to manage and control caches.

### Create cache

Creates a cache with the provided name

Attributes:

| Name      | Type   | Description                      |
| --------- | ------ | -------------------------------- |
| cacheName | String | Name of the cache to be created. |

<SdkExamples
  js={`
const authToken="eyJhbGc.MyTestToken";
const defaultTTL = 15;
const momento = new SimpleCacheClient(authToken, defaultTtl);
momento.createCache('test-cache');
`}
  python={`
import momento.simple_cache_client as scc\n
_MOMENTO_AUTH_TOKEN = "eyJhbGc.MyTestToken"
_ITEM_DEFAULT_TTL_SECONDS = 15\n
with scc.SimpleCacheClient(_MOMENTO_AUTH_TOKEN, _ITEM_DEFAULT_TTL_SECONDS) as cache_client:
    cache_client.create_cache('test-cache')
`}
  java={`
String MOMENTO_AUTH_TOKEN = "eyJhbGc.MyTestToken";
int DEFAULT_ITEM_TTL_SECONDS = 15;\n
SimpleCacheClient simpleCacheClient = SimpleCacheClient
    .builder(MOMENTO_AUTH_TOKEN, DEFAULT_ITEM_TTL_SECONDS)
    .build()\n
simpleCacheClient.createCache("test-cache");
    `}
  go={`
const (
    authToken             = "eyJhbGc.MyTestToken"
    itemDefaultTtlSeconds = 15
)
client, err := momento.NewSimpleCacheClient(authToken, itemDefaultTtlSeconds)
if err != nil {
    panic(err)
}
err = client.CreateCache(&momento.CreateCacheRequest{
    CacheName: "test-cache",
})
    `}
  csharp={`
TimeSpan DEFAULT_TTL = TimeSpan.FromSeconds(15);
ICredentialProvider authProvider = new StringMomentoTokenProvider("eyJhbGc.MyTestToken");
using SimpleCacheClient client = new SimpleCacheClient(Configurations.Laptop.Latest(), authProvider, DEFAULT_TTL);
await client.CreateCacheAsync("test-cache");
    `}
  rust={`
let auth_token = "eyJhbGc.MyTestToken";
let item_default_ttl_seconds = 15;
let mut cache_client = SimpleCacheClientBuilder::new(
    auth_token,
    NonZeroU64::new(item_default_ttl_seconds).unwrap(),
)
.unwrap()
.build();\n
let cache_name = String::from("test-cache");
match cache_client.create_cache(&cache_name).await {
    Ok(_) => {}
    Err(err) => {
        eprintln!("{}", err);
    }
}
`}
  ruby={`
require 'momento'
MOMENTO_AUTH_TOKEN = "eyJhbGc.MyTestToken"
DEFAULT_TTL_SECONDS = 15
client = Momento::SimpleCacheClient.new(
  auth_token: MOMENTO_AUTH_TOKEN, default_ttl: DEFAULT_TTL_SECONDS
)
response = client.create_cache('test-cache')
raise repsonse.error if response.error?
  `}
  cli={`momento cache create --name test-cache`}
/>

### Delete cache

Deletes a cache

Attributes:

| Name      | Type   | Description                      |
| --------- | ------ | -------------------------------- |
| cacheName | String | Name of the cache to be deleted. |

<SdkExamples
  js={`
const authToken="eyJhbGc.MyTestToken";
const defaultTTL = 15;
const momento = new SimpleCacheClient(authToken, defaultTtl);
momento.deleteCache('test-cache');
`}
  python={`
import momento.simple_cache_client as scc\n
_MOMENTO_AUTH_TOKEN = "eyJhbGc.MyTestToken"
_ITEM_DEFAULT_TTL_SECONDS = 15\n
with scc.SimpleCacheClient(_MOMENTO_AUTH_TOKEN, _ITEM_DEFAULT_TTL_SECONDS) as cache_client:
    cache_client.delete_cache('test-cache')
`}
  java={`
String MOMENTO_AUTH_TOKEN = "eyJhbGc.MyTestToken";
int DEFAULT_ITEM_TTL_SECONDS = 15;\n
SimpleCacheClient simpleCacheClient = SimpleCacheClient
    .builder(MOMENTO_AUTH_TOKEN, DEFAULT_ITEM_TTL_SECONDS)
    .build()\n
simpleCacheClient.deleteCache("test-cache");
    `}
  go={`
const (
    authToken             = "eyJhbGc.MyTestToken"
    itemDefaultTtlSeconds = 15
)
client, err := momento.NewSimpleCacheClient(authToken, itemDefaultTtlSeconds)
if err != nil {
    panic(err)
}
err = client.DeleteCache(&momento.CreateCacheRequest{
    CacheName: "test-cache",
})
    `}
  csharp={`
TimeSpan DEFAULT_TTL = TimeSpan.FromSeconds(15);
ICredentialProvider authProvider = new StringMomentoTokenProvider("eyJhbGc.MyTestToken");
using SimpleCacheClient client = new SimpleCacheClient(Configurations.Laptop.Latest(), authProvider, DEFAULT_TTL);
await client.DeleteCacheAsync("test-cache");
    `}
  rust={`
let auth_token = "eyJhbGc.MyTestToken";
let item_default_ttl_seconds = 15;
let mut cache_client = SimpleCacheClientBuilder::new(
    auth_token,
    NonZeroU64::new(item_default_ttl_seconds).unwrap(),
)
.unwrap()
.build();\n
let cache_name = String::from("test-cache");
match cache_client.delete_cache(&cache_name).await {
    Ok(_) => {}
    Err(err) => {
        eprintln!("{}", err);
    }
}
`}
  ruby={`
require 'momento'
MOMENTO_AUTH_TOKEN = "eyJhbGc.MyTestToken"
DEFAULT_TTL_SECONDS = 15
client = Momento::SimpleCacheClient.new(
  auth_token: MOMENTO_AUTH_TOKEN, default_ttl: DEFAULT_TTL_SECONDS
)
response = client.delete_cache('test-cache')
raise repsonse.error if response.error?
  `}
  cli={`momento cache delete-cache --name test-cache`}
/>

### List caches

Lists all caches for the provided auth token.

| Name      | Type   | Description                     |
| --------- | ------ | ------------------------------- |
| nextToken | String | Token for pagination of caches. |

<SdkExamples
  ruby={`
require 'momento'
MOMENTO_AUTH_TOKEN = "eyJhbGc.MyTestToken"
DEFAULT_TTL_SECONDS = 15
client = Momento::SimpleCacheClient.new(
  auth_token: MOMENTO_AUTH_TOKEN, default_ttl: DEFAULT_TTL_SECONDS
)
puts client.caches.to_a.join(", ")
  `}
  cli={`momento cache list`}
/>

### Flush cache

Flushes all data from a cache

Attributes:

| Name      | Type   | Description                      |
| --------- | ------ | -------------------------------- |
| cacheName | String | Name of the cache to be flushed. |

:::tip

While you could use [Delete Cache](#delete-cache), then [Create Cache](#create-cache) to mimic this, the FlushCache API keeps the settings and only deletes the data in the cache.

:::

## Data APIs

These API methods are used to directly interact with data in a cache.

### Set

Sets the value in cache with a given Time To Live (TTL) seconds. If a value for this key is already present it will be replaced by the new value.

| Name       | Type   | Description                                   |
| ---------- | ------ | --------------------------------------------- |
| cacheName  | String | Name of the cache.                            |
| key        | []Byte | The key under which the value is to be added. |
| value      | []Byte | The value to be stored.                       |
| ttlSeconds | int    | Time to Live for the item in Cache.           |

<SdkExamples
  js={`
const authToken="eyJhbGc.MyTestToken";
const defaultTTL = 15;
const momento = new SimpleCacheClient(authToken, defaultTtl);
momento.set('test-cache', 'test-key', 'test-value');
`}
  python={`
import momento.simple_cache_client as scc\n
_MOMENTO_AUTH_TOKEN = "eyJhbGc.MyTestToken"
_ITEM_DEFAULT_TTL_SECONDS = 15\n
with scc.SimpleCacheClient(_MOMENTO_AUTH_TOKEN, _ITEM_DEFAULT_TTL_SECONDS) as cache_client:
    cache_client.set('test-cache', 'test-key', 'test-value')
`}
  java={`
String MOMENTO_AUTH_TOKEN = "eyJhbGc.MyTestToken";
int DEFAULT_ITEM_TTL_SECONDS = 15;\n
SimpleCacheClient simpleCacheClient = SimpleCacheClient
    .builder(MOMENTO_AUTH_TOKEN, DEFAULT_ITEM_TTL_SECONDS)
    .build()\n
simpleCacheClient.set('test-cache', 'test-key', 'test-value');
    `}
  go={`
const (
    authToken             = "eyJhbGc.MyTestToken"
    itemDefaultTtlSeconds = 15
)
client, err := momento.NewSimpleCacheClient(authToken, itemDefaultTtlSeconds)
if err != nil {
    panic(err)
}
_, err = client.Set(&CacheSetRequest{
    CacheName: "test-cache",
    Key:       "test-key",
    Value:     "test-value",
})
    `}
  csharp={`
TimeSpan DEFAULT_TTL = TimeSpan.FromSeconds(15);
ICredentialProvider authProvider = new StringMomentoTokenProvider("eyJhbGc.MyTestToken");
using SimpleCacheClient client = new SimpleCacheClient(Configurations.Laptop.Latest(), authProvider, DEFAULT_TTL);
await client.SetAsync("test-cache", "test-key", "test-value");
    `}
  rust={`
let auth_token = "eyJhbGc.MyTestToken";
let item_default_ttl_seconds = 15;
let mut cache_client = SimpleCacheClientBuilder::new(
    auth_token,
    NonZeroU64::new(item_default_ttl_seconds).unwrap(),
)
.unwrap()
.build();\n
let cache_name = String::from("cache");
let key = String::from("my_key");
let value = String::from("my_value");
cache_client
    .set(&cache_name, key.clone(), value.clone(), None)
    .await
    .unwrap();
    `}
  ruby={`
require 'momento'
MOMENTO_AUTH_TOKEN = "eyJhbGc.MyTestToken"
DEFAULT_TTL_SECONDS = 15
client = Momento::SimpleCacheClient.new(
  auth_token: MOMENTO_AUTH_TOKEN, default_ttl: DEFAULT_TTL_SECONDS
)
response = client.set('test-cache', 'test-key', 'test-value')
raise response.error if response.error?
  `}
  cli={`momento cache set --key test-key --value test-value`}
/>

### Get

Get the cache value stored for the given key.

| Name      | Type   | Description                                   |
| --------- | ------ | --------------------------------------------- |
| cacheName | String | Name of the cache.                            |
| key       | []Byte | The key under which the value is to be added. |

<SdkExamples
  js={`
const authToken="eyJhbGc.MyTestToken";
const defaultTTL = 15;
const momento = new SimpleCacheClient(authToken, defaultTtl);
momento.get('test-cache', 'test-key');
`}
  python={`
import momento.simple_cache_client as scc\n
_MOMENTO_AUTH_TOKEN = "eyJhbGc.MyTestToken"
_ITEM_DEFAULT_TTL_SECONDS = 15\n
with scc.SimpleCacheClient(_MOMENTO_AUTH_TOKEN, _ITEM_DEFAULT_TTL_SECONDS) as cache_client:
    cache_client.get('test-cache', 'test-key')
`}
  java={`
String MOMENTO_AUTH_TOKEN = "eyJhbGc.MyTestToken";
int DEFAULT_ITEM_TTL_SECONDS = 15;\n
SimpleCacheClient simpleCacheClient = SimpleCacheClient
    .builder(MOMENTO_AUTH_TOKEN, DEFAULT_ITEM_TTL_SECONDS)
    .build()\n
simpleCacheClient.get('test-cache', 'test-key');
    `}
  go={`
const (
    authToken             = "eyJhbGc.MyTestToken"
    itemDefaultTtlSeconds = 15
)
client, err := momento.NewSimpleCacheClient(authToken, itemDefaultTtlSeconds)
if err != nil {
    panic(err)
}
_, err = client.Get(&CacheSetRequest{
    CacheName: "test-cache",
    Key:       "test-key",
})
    `}
  csharp={`
TimeSpan DEFAULT_TTL = TimeSpan.FromSeconds(15);
ICredentialProvider authProvider = new StringMomentoTokenProvider("eyJhbGc.MyTestToken");
using SimpleCacheClient client = new SimpleCacheClient(Configurations.Laptop.Latest(), authProvider, DEFAULT_TTL);
await client.GetAsync("test-cache", "test-key");
    `}
  rust={`
let auth_token = "eyJhbGc.MyTestToken";
let item_default_ttl_seconds = 15;
let mut cache_client = SimpleCacheClientBuilder::new(
    auth_token,
    NonZeroU64::new(item_default_ttl_seconds).unwrap(),
)
.unwrap()
.build();\n
let cache_name = String::from("cache");
let key = String::from("my_key");
let value = String::from("my_value");
cache_client
    .get(&cache_name, key.clone())
    .await
    .unwrap();
    `}
  ruby={`
require 'momento'
MOMENTO_AUTH_TOKEN = "eyJhbGc.MyTestToken"
DEFAULT_TTL_SECONDS = 15
client = Momento::SimpleCacheClient.new(
  auth_token: MOMENTO_AUTH_TOKEN, default_ttl: DEFAULT_TTL_SECONDS
)
response = client.get('test-cache', 'test-key')
if response.hit?
  puts response.value_string
elsif response.miss?
  puts "The item was not in the cache."
elsif response.error?
  raise response.error
end
  `}
  cli={`momento cache get --key test-key --value test-value`}
/>

### Delete

Delete the cache value stored for the given key.

| Name      | Type   | Description                                     |
| --------- | ------ | ----------------------------------------------- |
| cacheName | String | Name of the cache.                              |
| key       | []Byte | The key under which the value is to be deleted. |

<SdkExamples
  js={`
const authToken="eyJhbGc.MyTestToken";
const defaultTTL = 15;
const momento = new SimpleCacheClient(authToken, defaultTtl);
momento.delete('test-cache', 'test-key');
`}
  python={`
import momento.simple_cache_client as scc\n
_MOMENTO_AUTH_TOKEN = "eyJhbGc.MyTestToken"
_ITEM_DEFAULT_TTL_SECONDS = 15\n
with scc.SimpleCacheClient(_MOMENTO_AUTH_TOKEN, _ITEM_DEFAULT_TTL_SECONDS) as cache_client:
    cache_client.delete('test-cache', 'test-key')
`}
  java={`
String MOMENTO_AUTH_TOKEN = "eyJhbGc.MyTestToken";
int DEFAULT_ITEM_TTL_SECONDS = 15;\n
SimpleCacheClient simpleCacheClient = SimpleCacheClient
    .builder(MOMENTO_AUTH_TOKEN, DEFAULT_ITEM_TTL_SECONDS)
    .build()\n
simpleCacheClient.delete('test-cache', 'test-key');
    `}
  go={`
const (
    authToken             = "eyJhbGc.MyTestToken"
    itemDefaultTtlSeconds = 15
)
client, err := momento.NewSimpleCacheClient(authToken, itemDefaultTtlSeconds)
if err != nil {
    panic(err)
}
_, err = client.Delete(&CacheSetRequest{
    CacheName: "test-cache",
    Key:       "test-key",
})
    `}
  csharp={`
TimeSpan DEFAULT_TTL = TimeSpan.FromSeconds(15);
ICredentialProvider authProvider = new StringMomentoTokenProvider("eyJhbGc.MyTestToken");
using SimpleCacheClient client = new SimpleCacheClient(Configurations.Laptop.Latest(), authProvider, DEFAULT_TTL);
await client.DeleteAsync("test-cache", "test-key");
    `}
  rust={`
let auth_token = "eyJhbGc.MyTestToken";
let item_default_ttl_seconds = 15;
let mut cache_client = SimpleCacheClientBuilder::new(
    auth_token,
    NonZeroU64::new(item_default_ttl_seconds).unwrap(),
)
.unwrap()
.build();\n
let cache_name = String::from("cache");
let key = String::from("my_key");
let value = String::from("my_value");
cache_client
    .delete(&cache_name, key.clone())
    .await
    .unwrap();
    `}
  ruby={`
require 'momento'
MOMENTO_AUTH_TOKEN = "eyJhbGc.MyTestToken"
DEFAULT_TTL_SECONDS = 15
client = Momento::SimpleCacheClient.new(
  auth_token: MOMENTO_AUTH_TOKEN, default_ttl: DEFAULT_TTL_SECONDS
)
response = client.delete('test-cache', 'test-key')
raise response.error if response.error?
  `}
  cli={`momento cache delete --key test-key --value test-value`}
/>

### Increment

Adds to the value of a field, if and only if the existing value is a UTF-8 string representing a base 10 integer. If the field does not exist, this method sets the field's value to the amount to increment by.

| Name      | Type   | Description                                     |
| --------- | ------ | ----------------------------------------------- |
| cacheName | String | Name of the cache.                              |
| field       | String | The key under which the value is to be deleted. |
| amount       | Integer | The quantity to add to the value. May be positive, negative, or zero. Defaults to 1. |

:::note

The resulting incremented value must be between -9223372036854775808 and 9223372036854775807, ie. a signed 64-bit integer. If not, there will be an error response.

:::

<<<<<<< HEAD
### Ping
Sends a ping to the server. There are no parameters to the request.

<details>
    <summary>Method response object</summary>

    * Success
    * Error

    See [response objects](./response-objects.md) for specific information.

</details>

### KeyExists

Checks if a provided key exists in the cache.

| Name            | Type            | Description                                   |
| --------------- | --------------- | --------------------------------------------- |
| cacheName       | String          | Name of the cache.                            |
| key        | String \| byte          | Key which is to be checked for its existence in the cache.              |
=======
### SetIfNotExists

Associates the given key with the given value. If a value for the key is already present it is not replaced with the new value.

| Name       | Type   | Description                                   |
| ---------- | ------ | --------------------------------------------- |
| cacheName  | String | Name of the cache.                            |
| key        | String /| bytes | The key to be set. |
| value      | String /| bytes | The value to be stored.                       |
| ttlSeconds | Duration    | Time to Live for the item in Cache.           |
>>>>>>> 827e797c

<details>
    <summary>Method response object</summary>

<<<<<<< HEAD
    * Success
    - `exists()`: bool
    * Error

    See [response objects](./response-objects.md) for specific information.

</details>

### KeysExist

Checks if provided keys exist in the cache.

| Name            | Type            | Description                                   |
| --------------- | --------------- | --------------------------------------------- |
| cacheName       | String          | Name of the cache.                            |
| keys        | String[] \| byte[]          | Keys which are to be checked for their existence in the cache.              |

<details>
    <summary>Method response object</summary>

    * Success
    - `exists()`: bool[]
    * Error

    See [response objects](./response-objects.md) for specific information.

</details>

## Time to Live APIs

These APIs apply across all cache types.

### UpdateTtl

Overwrites the TTL of a cache item with the provided value in seconds.

| Name      | Type   | Description                                     |
| --------- | ------ | ----------------------------------------------- |
| cacheName | String | Name of the cache.                              |
| key       | String \| bytes | The key under which the value's TTL is to be updated. |
| ttl       | Duration | Time to live that you want to update in cache in seconds. |

### IncreaseTtl

Increase the TTL seconds for a key to the provided value only if it would increase the TTL.

Examples
- If the TTL is 5 seconds and is increased to 6 seconds, the new TTL will be 6 seconds.
- If the TTL is 5 seconds and is increased to 3 seconds, the TTL will not be increased.

| Name      | Type   | Description                                     |
| --------- | ------ | ----------------------------------------------- |
| cacheName | String | Name of the cache.                              |
| key       | String \| bytes | The key under which the value's TTL is to be increased. |
| ttl       | Duration | Time to live that you want to increase to. |

### DecreaseTtl

Decrease the TTL seconds for a key to the provided value only if it would decrease the TTL.

Examples
- If the TTL is 5 seconds and is decreased to 3 seconds, the new TTL will be 3 seconds.
- If the TTL is 5 seconds and is decreased to 6 seconds, the TTL will not be decreased.

| Name      | Type   | Description                                     |
| --------- | ------ | ----------------------------------------------- |
| cacheName | String | Name of the cache.                              |
| key       | String \| bytes | The key under which the value's TTL is to be decreased. |
| ttl       | Duration | Time to live that you want to decrease to. |

=======
* Stored
* NotStored
* Error

See [response objects](./response-objects.md) for specific information.

</details>

>>>>>>> 827e797c
### Collection data types (CDTs)

Collections may contain different types of structures depending on your use case. Supported data types are:

* [Dictionaries](./dictionary-collections.md) are used to store unordered field:value pairs.
* [Lists](./list-collections.md) are a collection of ordered elements, sorted in the sequence each element was inserted.
* [Sets](./set-collections.md) are an unordered collection of unique elements in string format.

For more in-depth information on usage, see [collection data types](./../datatypes.md).

## Current status of API support in SDKs

| Feature           | .NET               | Java                | Node.js            | Python             | PHP               | Ruby               | Go                 | Rust               |
|-------------------|--------------------|--------------------|--------------------|--------------------|--------------------|--------------------|--------------------|--------------------|
| Control APIs      | :white_check_mark: | :white_check_mark: | :white_check_mark: | :white_check_mark: | :white_check_mark: | :white_check_mark: | :white_check_mark: | :white_check_mark: |
| Get/Set           | :white_check_mark: | :white_check_mark: | :white_check_mark: | :white_check_mark: | :white_check_mark: | :white_check_mark: | :white_check_mark: | :white_check_mark: |
| Increment         | :x:                | :x:                | :x:                | :white_check_mark: | :x:                | :x:                | :x:                | :x:                |
| Dictionary CDTs   | :white_check_mark: | :x:                | :white_check_mark: | :x:                | :white_check_mark: | :x:                | :x:                | :x:                |
| Set CDTs          | :white_check_mark: | :x:                | :white_check_mark: | :x:                | :white_check_mark: | :x:                | :x:                | :x:                |
| List CDTs         | :white_check_mark: | :x:                | :white_check_mark: | :x:                | :white_check_mark: | :x:                | :x:                | :x:                |
| Flush Cache       | :white_check_mark: | :x:                | :x:                | :x:                | :x:                | :x:                | :x:                | :white_check_mark: |<|MERGE_RESOLUTION|>--- conflicted
+++ resolved
@@ -485,7 +485,6 @@
 
 :::
 
-<<<<<<< HEAD
 ### Ping
 Sends a ping to the server. There are no parameters to the request.
 
@@ -507,7 +506,38 @@
 | --------------- | --------------- | --------------------------------------------- |
 | cacheName       | String          | Name of the cache.                            |
 | key        | String \| byte          | Key which is to be checked for its existence in the cache.              |
-=======
+
+<details>
+    <summary>Method response object</summary>
+
+    * Success
+    - `exists()`: bool
+    * Error
+
+    See [response objects](./response-objects.md) for specific information.
+
+</details>
+
+### KeysExist
+
+Checks if provided keys exist in the cache.
+
+| Name            | Type            | Description                                   |
+| --------------- | --------------- | --------------------------------------------- |
+| cacheName       | String          | Name of the cache.                            |
+| keys        | String[] \| byte[]          | Keys which are to be checked for their existence in the cache.              |
+
+<details>
+    <summary>Method response object</summary>
+
+    * Success
+    - `exists()`: bool[]
+    * Error
+
+    See [response objects](./response-objects.md) for specific information.
+
+</details>
+
 ### SetIfNotExists
 
 Associates the given key with the given value. If a value for the key is already present it is not replaced with the new value.
@@ -518,34 +548,12 @@
 | key        | String /| bytes | The key to be set. |
 | value      | String /| bytes | The value to be stored.                       |
 | ttlSeconds | Duration    | Time to Live for the item in Cache.           |
->>>>>>> 827e797c
 
 <details>
     <summary>Method response object</summary>
 
-<<<<<<< HEAD
-    * Success
-    - `exists()`: bool
-    * Error
-
-    See [response objects](./response-objects.md) for specific information.
-
-</details>
-
-### KeysExist
-
-Checks if provided keys exist in the cache.
-
-| Name            | Type            | Description                                   |
-| --------------- | --------------- | --------------------------------------------- |
-| cacheName       | String          | Name of the cache.                            |
-| keys        | String[] \| byte[]          | Keys which are to be checked for their existence in the cache.              |
-
-<details>
-    <summary>Method response object</summary>
-
-    * Success
-    - `exists()`: bool[]
+    * Stored
+    * NotStored
     * Error
 
     See [response objects](./response-objects.md) for specific information.
@@ -594,16 +602,6 @@
 | key       | String \| bytes | The key under which the value's TTL is to be decreased. |
 | ttl       | Duration | Time to live that you want to decrease to. |
 
-=======
-* Stored
-* NotStored
-* Error
-
-See [response objects](./response-objects.md) for specific information.
-
-</details>
-
->>>>>>> 827e797c
 ### Collection data types (CDTs)
 
 Collections may contain different types of structures depending on your use case. Supported data types are:
