---
sidebar_position: 5
title: API reference information
pagination_prev: null
sidebar_label: API reference
description: Learn the API calls you need to know and how to use them with Momento Serverless Cache.
---

import { SdkExamples } from "@site/src/components/SdkExamples";

# API reference for Momento Serverless Cache

## Control APIs

These API methods are used to manage and control caches.

### Create cache

Creates a cache with the provided name

Attributes:

| Name      | Type   | Description                      |
| --------- | ------ | -------------------------------- |
| cacheName | String | Name of the cache to be created. |

<SdkExamples
  js={`
const authToken="eyJhbGc.MyTestToken";
const defaultTTL = 15;
const momento = new SimpleCacheClient(authToken, defaultTtl);
momento.createCache('test-cache');
`}
  python={`
import momento.simple_cache_client as scc\n
_MOMENTO_AUTH_TOKEN = "eyJhbGc.MyTestToken"
_ITEM_DEFAULT_TTL_SECONDS = 15\n
with scc.SimpleCacheClient(_MOMENTO_AUTH_TOKEN, _ITEM_DEFAULT_TTL_SECONDS) as cache_client:
    cache_client.create_cache('test-cache')
`}
  java={`
String MOMENTO_AUTH_TOKEN = "eyJhbGc.MyTestToken";
int DEFAULT_ITEM_TTL_SECONDS = 15;\n
SimpleCacheClient simpleCacheClient = SimpleCacheClient
    .builder(MOMENTO_AUTH_TOKEN, DEFAULT_ITEM_TTL_SECONDS)
    .build()\n
simpleCacheClient.createCache("test-cache");
    `}
  go={`
const (
    authToken             = "eyJhbGc.MyTestToken"
    itemDefaultTtlSeconds = 15
)
client, err := momento.NewSimpleCacheClient(authToken, itemDefaultTtlSeconds)
if err != nil {
    panic(err)
}
err = client.CreateCache(&momento.CreateCacheRequest{
    CacheName: "test-cache",
})
    `}
  csharp={`
TimeSpan DEFAULT_TTL = TimeSpan.FromSeconds(15);
ICredentialProvider authProvider = new StringMomentoTokenProvider("eyJhbGc.MyTestToken");
using SimpleCacheClient client = new SimpleCacheClient(Configurations.Laptop.Latest(), authProvider, DEFAULT_TTL);
await client.CreateCacheAsync("test-cache");
    `}
  rust={`
let auth_token = "eyJhbGc.MyTestToken";
let item_default_ttl_seconds = 15;
let mut cache_client = SimpleCacheClientBuilder::new(
    auth_token,
    NonZeroU64::new(item_default_ttl_seconds).unwrap(),
)
.unwrap()
.build();\n
let cache_name = String::from("test-cache");
match cache_client.create_cache(&cache_name).await {
    Ok(_) => {}
    Err(err) => {
        eprintln!("{}", err);
    }
}
`}
  ruby={`
require 'momento'
MOMENTO_AUTH_TOKEN = "eyJhbGc.MyTestToken"
DEFAULT_TTL_SECONDS = 15
client = Momento::SimpleCacheClient.new(
  auth_token: MOMENTO_AUTH_TOKEN, default_ttl: DEFAULT_TTL_SECONDS
)
response = client.create_cache('test-cache')
raise repsonse.error if response.error?
  `}
  cli={`momento cache create --name test-cache`}
/>

### Delete cache

Deletes a cache

Attributes:

| Name      | Type   | Description                      |
| --------- | ------ | -------------------------------- |
| cacheName | String | Name of the cache to be deleted. |

<SdkExamples
  js={`
const authToken="eyJhbGc.MyTestToken";
const defaultTTL = 15;
const momento = new SimpleCacheClient(authToken, defaultTtl);
momento.deleteCache('test-cache');
`}
  python={`
import momento.simple_cache_client as scc\n
_MOMENTO_AUTH_TOKEN = "eyJhbGc.MyTestToken"
_ITEM_DEFAULT_TTL_SECONDS = 15\n
with scc.SimpleCacheClient(_MOMENTO_AUTH_TOKEN, _ITEM_DEFAULT_TTL_SECONDS) as cache_client:
    cache_client.delete_cache('test-cache')
`}
  java={`
String MOMENTO_AUTH_TOKEN = "eyJhbGc.MyTestToken";
int DEFAULT_ITEM_TTL_SECONDS = 15;\n
SimpleCacheClient simpleCacheClient = SimpleCacheClient
    .builder(MOMENTO_AUTH_TOKEN, DEFAULT_ITEM_TTL_SECONDS)
    .build()\n
simpleCacheClient.deleteCache("test-cache");
    `}
  go={`
const (
    authToken             = "eyJhbGc.MyTestToken"
    itemDefaultTtlSeconds = 15
)
client, err := momento.NewSimpleCacheClient(authToken, itemDefaultTtlSeconds)
if err != nil {
    panic(err)
}
err = client.DeleteCache(&momento.CreateCacheRequest{
    CacheName: "test-cache",
})
    `}
  csharp={`
TimeSpan DEFAULT_TTL = TimeSpan.FromSeconds(15);
ICredentialProvider authProvider = new StringMomentoTokenProvider("eyJhbGc.MyTestToken");
using SimpleCacheClient client = new SimpleCacheClient(Configurations.Laptop.Latest(), authProvider, DEFAULT_TTL);
await client.DeleteCacheAsync("test-cache");
    `}
  rust={`
let auth_token = "eyJhbGc.MyTestToken";
let item_default_ttl_seconds = 15;
let mut cache_client = SimpleCacheClientBuilder::new(
    auth_token,
    NonZeroU64::new(item_default_ttl_seconds).unwrap(),
)
.unwrap()
.build();\n
let cache_name = String::from("test-cache");
match cache_client.delete_cache(&cache_name).await {
    Ok(_) => {}
    Err(err) => {
        eprintln!("{}", err);
    }
}
`}
  ruby={`
require 'momento'
MOMENTO_AUTH_TOKEN = "eyJhbGc.MyTestToken"
DEFAULT_TTL_SECONDS = 15
client = Momento::SimpleCacheClient.new(
  auth_token: MOMENTO_AUTH_TOKEN, default_ttl: DEFAULT_TTL_SECONDS
)
response = client.delete_cache('test-cache')
raise repsonse.error if response.error?
  `}
  cli={`momento cache delete-cache --name test-cache`}
/>

### List caches

Lists all caches for the provided auth token.

| Name      | Type   | Description                     |
| --------- | ------ | ------------------------------- |
| nextToken | String | Token for pagination of caches. |

<SdkExamples
  ruby={`
require 'momento'
MOMENTO_AUTH_TOKEN = "eyJhbGc.MyTestToken"
DEFAULT_TTL_SECONDS = 15
client = Momento::SimpleCacheClient.new(
  auth_token: MOMENTO_AUTH_TOKEN, default_ttl: DEFAULT_TTL_SECONDS
)
puts client.caches.to_a.join(", ")
  `}
  cli={`momento cache list`}
/>

### Flush cache

Flushes all data from a cache

Attributes:

| Name      | Type   | Description                      |
| --------- | ------ | -------------------------------- |
| cacheName | String | Name of the cache to be flushed. |

:::tip

While you could use [Delete Cache](#delete-cache), then [Create Cache](#create-cache) to mimic this, the FlushCache API keeps the settings and only deletes the data in the cache.

:::

## Data APIs

These API methods are used to directly interact with data in a cache.

### Set

Sets the value in cache with a given Time To Live (TTL) seconds. If a value for this key is already present it will be replaced by the new value.

| Name       | Type   | Description                                   |
| ---------- | ------ | --------------------------------------------- |
| cacheName  | String | Name of the cache.                            |
| key        | []Byte | The key under which the value is to be added. |
| value      | []Byte | The value to be stored.                       |
| ttlSeconds | int    | Time to Live for the item in Cache.           |

<SdkExamples
  js={`
const authToken="eyJhbGc.MyTestToken";
const defaultTTL = 15;
const momento = new SimpleCacheClient(authToken, defaultTtl);
momento.set('test-cache', 'test-key', 'test-value');
`}
  python={`
import momento.simple_cache_client as scc\n
_MOMENTO_AUTH_TOKEN = "eyJhbGc.MyTestToken"
_ITEM_DEFAULT_TTL_SECONDS = 15\n
with scc.SimpleCacheClient(_MOMENTO_AUTH_TOKEN, _ITEM_DEFAULT_TTL_SECONDS) as cache_client:
    cache_client.set('test-cache', 'test-key', 'test-value')
`}
  java={`
String MOMENTO_AUTH_TOKEN = "eyJhbGc.MyTestToken";
int DEFAULT_ITEM_TTL_SECONDS = 15;\n
SimpleCacheClient simpleCacheClient = SimpleCacheClient
    .builder(MOMENTO_AUTH_TOKEN, DEFAULT_ITEM_TTL_SECONDS)
    .build()\n
simpleCacheClient.set('test-cache', 'test-key', 'test-value');
    `}
  go={`
const (
    authToken             = "eyJhbGc.MyTestToken"
    itemDefaultTtlSeconds = 15
)
client, err := momento.NewSimpleCacheClient(authToken, itemDefaultTtlSeconds)
if err != nil {
    panic(err)
}
_, err = client.Set(&CacheSetRequest{
    CacheName: "test-cache",
    Key:       "test-key",
    Value:     "test-value",
})
    `}
  csharp={`
TimeSpan DEFAULT_TTL = TimeSpan.FromSeconds(15);
ICredentialProvider authProvider = new StringMomentoTokenProvider("eyJhbGc.MyTestToken");
using SimpleCacheClient client = new SimpleCacheClient(Configurations.Laptop.Latest(), authProvider, DEFAULT_TTL);
await client.SetAsync("test-cache", "test-key", "test-value");
    `}
  rust={`
let auth_token = "eyJhbGc.MyTestToken";
let item_default_ttl_seconds = 15;
let mut cache_client = SimpleCacheClientBuilder::new(
    auth_token,
    NonZeroU64::new(item_default_ttl_seconds).unwrap(),
)
.unwrap()
.build();\n
let cache_name = String::from("cache");
let key = String::from("my_key");
let value = String::from("my_value");
cache_client
    .set(&cache_name, key.clone(), value.clone(), None)
    .await
    .unwrap();
    `}
  ruby={`
require 'momento'
MOMENTO_AUTH_TOKEN = "eyJhbGc.MyTestToken"
DEFAULT_TTL_SECONDS = 15
client = Momento::SimpleCacheClient.new(
  auth_token: MOMENTO_AUTH_TOKEN, default_ttl: DEFAULT_TTL_SECONDS
)
response = client.set('test-cache', 'test-key', 'test-value')
raise response.error if response.error?
  `}
  cli={`momento cache set --key test-key --value test-value`}
/>

### Get

Get the cache value stored for the given key.

| Name      | Type   | Description                                   |
| --------- | ------ | --------------------------------------------- |
| cacheName | String | Name of the cache.                            |
| key       | []Byte | The key under which the value is to be added. |

<SdkExamples
  js={`
const authToken="eyJhbGc.MyTestToken";
const defaultTTL = 15;
const momento = new SimpleCacheClient(authToken, defaultTtl);
momento.get('test-cache', 'test-key');
`}
  python={`
import momento.simple_cache_client as scc\n
_MOMENTO_AUTH_TOKEN = "eyJhbGc.MyTestToken"
_ITEM_DEFAULT_TTL_SECONDS = 15\n
with scc.SimpleCacheClient(_MOMENTO_AUTH_TOKEN, _ITEM_DEFAULT_TTL_SECONDS) as cache_client:
    cache_client.get('test-cache', 'test-key')
`}
  java={`
String MOMENTO_AUTH_TOKEN = "eyJhbGc.MyTestToken";
int DEFAULT_ITEM_TTL_SECONDS = 15;\n
SimpleCacheClient simpleCacheClient = SimpleCacheClient
    .builder(MOMENTO_AUTH_TOKEN, DEFAULT_ITEM_TTL_SECONDS)
    .build()\n
simpleCacheClient.get('test-cache', 'test-key');
    `}
  go={`
const (
    authToken             = "eyJhbGc.MyTestToken"
    itemDefaultTtlSeconds = 15
)
client, err := momento.NewSimpleCacheClient(authToken, itemDefaultTtlSeconds)
if err != nil {
    panic(err)
}
_, err = client.Get(&CacheSetRequest{
    CacheName: "test-cache",
    Key:       "test-key",
})
    `}
  csharp={`
TimeSpan DEFAULT_TTL = TimeSpan.FromSeconds(15);
ICredentialProvider authProvider = new StringMomentoTokenProvider("eyJhbGc.MyTestToken");
using SimpleCacheClient client = new SimpleCacheClient(Configurations.Laptop.Latest(), authProvider, DEFAULT_TTL);
await client.GetAsync("test-cache", "test-key");
    `}
  rust={`
let auth_token = "eyJhbGc.MyTestToken";
let item_default_ttl_seconds = 15;
let mut cache_client = SimpleCacheClientBuilder::new(
    auth_token,
    NonZeroU64::new(item_default_ttl_seconds).unwrap(),
)
.unwrap()
.build();\n
let cache_name = String::from("cache");
let key = String::from("my_key");
let value = String::from("my_value");
cache_client
    .get(&cache_name, key.clone())
    .await
    .unwrap();
    `}
  ruby={`
require 'momento'
MOMENTO_AUTH_TOKEN = "eyJhbGc.MyTestToken"
DEFAULT_TTL_SECONDS = 15
client = Momento::SimpleCacheClient.new(
  auth_token: MOMENTO_AUTH_TOKEN, default_ttl: DEFAULT_TTL_SECONDS
)
response = client.get('test-cache', 'test-key')
if response.hit?
  puts response.value_string
elsif response.miss?
  puts "The item was not in the cache."
elsif response.error?
  raise response.error
end
  `}
  cli={`momento cache get --key test-key --value test-value`}
/>

### Delete

Delete the cache value stored for the given key.

| Name      | Type   | Description                                     |
| --------- | ------ | ----------------------------------------------- |
| cacheName | String | Name of the cache.                              |
| key       | []Byte | The key under which the value is to be deleted. |

<SdkExamples
  js={`
const authToken="eyJhbGc.MyTestToken";
const defaultTTL = 15;
const momento = new SimpleCacheClient(authToken, defaultTtl);
momento.delete('test-cache', 'test-key');
`}
  python={`
import momento.simple_cache_client as scc\n
_MOMENTO_AUTH_TOKEN = "eyJhbGc.MyTestToken"
_ITEM_DEFAULT_TTL_SECONDS = 15\n
with scc.SimpleCacheClient(_MOMENTO_AUTH_TOKEN, _ITEM_DEFAULT_TTL_SECONDS) as cache_client:
    cache_client.delete('test-cache', 'test-key')
`}
  java={`
String MOMENTO_AUTH_TOKEN = "eyJhbGc.MyTestToken";
int DEFAULT_ITEM_TTL_SECONDS = 15;\n
SimpleCacheClient simpleCacheClient = SimpleCacheClient
    .builder(MOMENTO_AUTH_TOKEN, DEFAULT_ITEM_TTL_SECONDS)
    .build()\n
simpleCacheClient.delete('test-cache', 'test-key');
    `}
  go={`
const (
    authToken             = "eyJhbGc.MyTestToken"
    itemDefaultTtlSeconds = 15
)
client, err := momento.NewSimpleCacheClient(authToken, itemDefaultTtlSeconds)
if err != nil {
    panic(err)
}
_, err = client.Delete(&CacheSetRequest{
    CacheName: "test-cache",
    Key:       "test-key",
})
    `}
  csharp={`
TimeSpan DEFAULT_TTL = TimeSpan.FromSeconds(15);
ICredentialProvider authProvider = new StringMomentoTokenProvider("eyJhbGc.MyTestToken");
using SimpleCacheClient client = new SimpleCacheClient(Configurations.Laptop.Latest(), authProvider, DEFAULT_TTL);
await client.DeleteAsync("test-cache", "test-key");
    `}
  rust={`
let auth_token = "eyJhbGc.MyTestToken";
let item_default_ttl_seconds = 15;
let mut cache_client = SimpleCacheClientBuilder::new(
    auth_token,
    NonZeroU64::new(item_default_ttl_seconds).unwrap(),
)
.unwrap()
.build();\n
let cache_name = String::from("cache");
let key = String::from("my_key");
let value = String::from("my_value");
cache_client
    .delete(&cache_name, key.clone())
    .await
    .unwrap();
    `}
  ruby={`
require 'momento'
MOMENTO_AUTH_TOKEN = "eyJhbGc.MyTestToken"
DEFAULT_TTL_SECONDS = 15
client = Momento::SimpleCacheClient.new(
  auth_token: MOMENTO_AUTH_TOKEN, default_ttl: DEFAULT_TTL_SECONDS
)
response = client.delete('test-cache', 'test-key')
raise response.error if response.error?
  `}
  cli={`momento cache delete --key test-key --value test-value`}
/>

### Increment

Adds to the value of a field, if and only if the existing value is a UTF-8 string representing a base 10 integer. If the field does not exist, this method sets the field's value to the amount to increment by.

| Name      | Type   | Description                                     |
| --------- | ------ | ----------------------------------------------- |
| cacheName | String | Name of the cache.                              |
| field       | String | The key under which the value is to be deleted. |
| amount       | Integer | The quantity to add to the value. May be positive, negative, or zero. Defaults to 1. |

:::note

The resulting incremented value must be between -9223372036854775808 and 9223372036854775807, ie. a signed 64-bit integer. If not, there will be an error response.

:::

<<<<<<< HEAD
### Ping
Sends a ping to the server. There are no parameters to the request.
=======
### keysExists

Checks if a provided key exist in the cache.

| Name            | Type            | Description                                   |
| --------------- | --------------- | --------------------------------------------- |
| cacheName       | String          | Name of the cache.                            |
| key        | String \| byte          | Key which is to be checked their existence in the cache.              |
>>>>>>> fd07aef7

<details>
    <summary>Method response object</summary>

<<<<<<< HEAD
    * Success
    * Error
=======
* Success
    - `exists()`: bool
* Error
>>>>>>> fd07aef7

    See [response objects](./response-objects.md) for specific information.

</details>

<<<<<<< HEAD
## Time to Live APIs

These APIs apply across all cache types.

### UpdateTtl

Overwrites the TTL of a cache item with the provided value in seconds.

| Name      | Type   | Description                                     |
| --------- | ------ | ----------------------------------------------- |
| cacheName | String | Name of the cache.                              |
| key       | String \| bytes | The key under which the value's TTL is to be updated. |
| ttl       | Duration | Time to live that you want to update in cache in seconds. |

### IncreaseTtl

Increase the TTL seconds for a key to the provided value only if it would increase the TTL.

Examples
- If the TTL is 5 seconds and is increased to 6 seconds, the new TTL will be 6 seconds.
- If the TTL is 5 seconds and is increased to 3 seconds, the TTL will not be increased.

| Name      | Type   | Description                                     |
| --------- | ------ | ----------------------------------------------- |
| cacheName | String | Name of the cache.                              |
| key       | String \| bytes | The key under which the value's TTL is to be increased. |
| ttl       | Duration | Time to live that you want to increase to. |

### DecreaseTtl

Decrease the TTL seconds for a key to the provided value only if it would decrease the TTL.

Examples
- If the TTL is 5 seconds and is decreased to 3 seconds, the new TTL will be 3 seconds.
- If the TTL is 5 seconds and is decreased to 6 seconds, the TTL will not be decreased.

| Name      | Type   | Description                                     |
| --------- | ------ | ----------------------------------------------- |
| cacheName | String | Name of the cache.                              |
| key       | String \| bytes | The key under which the value's TTL is to be decreased. |
| ttl       | Duration | Time to live that you want to decrease to. |
=======
### keysExist

Checks if provided keys exist in the cache.

| Name            | Type            | Description                                   |
| --------------- | --------------- | --------------------------------------------- |
| cacheName       | String          | Name of the cache.                            |
| keys        | String[] \| byte[]          | Keys which are to be checked their existence in the cache.              |

<details>
    <summary>Method response object</summary>

* Success
    - `exists()`: bool[]
* Error

See [response objects](./response-objects.md) for specific information.

</details>
>>>>>>> fd07aef7

### Collection data types (CDTs)

Collections may contain different types of structures depending on your use case. Supported data types are:

* [Dictionaries](./dictionary-collections.md) are used to store unordered field:value pairs.
* [Lists](./list-collections.md) are a collection of ordered elements, sorted in the sequence each element was inserted.
* [Sets](./set-collections.md) are an unordered collection of unique elements in string format.

For more in-depth information on usage, see [collection data types](./../datatypes.md).

## Current status of API support in SDKs

| Feature           | .NET               | Java                | Node.js            | Python             | PHP               | Ruby               | Go                 | Rust               |
|-------------------|--------------------|--------------------|--------------------|--------------------|--------------------|--------------------|--------------------|--------------------|
| Control APIs      | :white_check_mark: | :white_check_mark: | :white_check_mark: | :white_check_mark: | :white_check_mark: | :white_check_mark: | :white_check_mark: | :white_check_mark: |
| Get/Set           | :white_check_mark: | :white_check_mark: | :white_check_mark: | :white_check_mark: | :white_check_mark: | :white_check_mark: | :white_check_mark: | :white_check_mark: |
| Increment         | :x:                | :x:                | :x:                | :white_check_mark: | :x:                | :x:                | :x:                | :x:                |
| Dictionary CDTs   | :white_check_mark: | :x:                | :white_check_mark: | :x:                | :white_check_mark: | :x:                | :x:                | :x:                |
| Set CDTs          | :white_check_mark: | :x:                | :white_check_mark: | :x:                | :white_check_mark: | :x:                | :x:                | :x:                |
| List CDTs         | :white_check_mark: | :x:                | :white_check_mark: | :x:                | :white_check_mark: | :x:                | :x:                | :x:                |
| Flush Cache       | :white_check_mark: | :x:                | :x:                | :x:                | :x:                | :x:                | :x:                | :white_check_mark: |<|MERGE_RESOLUTION|>--- conflicted
+++ resolved
@@ -485,37 +485,59 @@
 
 :::
 
-<<<<<<< HEAD
 ### Ping
 Sends a ping to the server. There are no parameters to the request.
-=======
-### keysExists
-
-Checks if a provided key exist in the cache.
+
+<details>
+    <summary>Method response object</summary>
+
+    * Success
+    * Error
+
+    See [response objects](./response-objects.md) for specific information.
+
+</details>
+
+### KeyExists
+
+Checks if a provided key exists in the cache.
 
 | Name            | Type            | Description                                   |
 | --------------- | --------------- | --------------------------------------------- |
 | cacheName       | String          | Name of the cache.                            |
-| key        | String \| byte          | Key which is to be checked their existence in the cache.              |
->>>>>>> fd07aef7
+| key        | String \| byte          | Key which is to be checked for its existence in the cache.              |
 
 <details>
     <summary>Method response object</summary>
 
-<<<<<<< HEAD
     * Success
+    - `exists()`: bool
     * Error
-=======
-* Success
-    - `exists()`: bool
-* Error
->>>>>>> fd07aef7
 
     See [response objects](./response-objects.md) for specific information.
 
 </details>
 
-<<<<<<< HEAD
+### KeysExist
+
+Checks if provided keys exist in the cache.
+
+| Name            | Type            | Description                                   |
+| --------------- | --------------- | --------------------------------------------- |
+| cacheName       | String          | Name of the cache.                            |
+| keys        | String[] \| byte[]          | Keys which are to be checked for their existence in the cache.              |
+
+<details>
+    <summary>Method response object</summary>
+
+    * Success
+    - `exists()`: bool[]
+    * Error
+
+    See [response objects](./response-objects.md) for specific information.
+
+</details>
+
 ## Time to Live APIs
 
 These APIs apply across all cache types.
@@ -557,27 +579,6 @@
 | cacheName | String | Name of the cache.                              |
 | key       | String \| bytes | The key under which the value's TTL is to be decreased. |
 | ttl       | Duration | Time to live that you want to decrease to. |
-=======
-### keysExist
-
-Checks if provided keys exist in the cache.
-
-| Name            | Type            | Description                                   |
-| --------------- | --------------- | --------------------------------------------- |
-| cacheName       | String          | Name of the cache.                            |
-| keys        | String[] \| byte[]          | Keys which are to be checked their existence in the cache.              |
-
-<details>
-    <summary>Method response object</summary>
-
-* Success
-    - `exists()`: bool[]
-* Error
-
-See [response objects](./response-objects.md) for specific information.
-
-</details>
->>>>>>> fd07aef7
 
 ### Collection data types (CDTs)
 
