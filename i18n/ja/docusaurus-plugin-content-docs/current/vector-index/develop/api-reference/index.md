--- conflicted
+++ resolved
@@ -139,22 +139,12 @@
 
 | Name           | Type                            | Description                                                                                                                                                              |
 |----------------|---------------------------------|--------------------------------------------------------------------------------------------------------------------------------------------------------------------------|
-<<<<<<< HEAD
-| indexName      | String                          | vector indexの名前                                                                                                                                                |
-| queryVector    | number[]                        | 検索するベクトル                                                                                                                                                    |
-| topK           | number                          | 返す結果の数。デフォルトは10                                                                                                                             |
-| metadataFields | String[] or ALL_VECTOR_METADATA | 各結果とともに返すメタデータ・フィールドのリスト、またはすべてのメタデータを返すことを示す値です。指定しない場合は、メタデータは返されません。デフォルトは None |
-| filter         | [VectorFilterExpression](./filter-expressions.md)          | 結果をフィルターするためのフィルター式。デフォルトはフィルタなし                                                                                                        |
-
-
-=======
 | indexName      | String                          | ベクトルのインデックス名                                                                                                                                               |
 | queryVector    | number[]                        | 検索するベクトル                                                                                                                                              |
 | topK           | number                          | 返す結果の数。デフォルトは10                                                                                                                             |
 | metadataFields | String[] or ALL_VECTOR_METADATA | 各結果とともに返すメタデータ・フィールドのリスト、またはすべてのメタデータを返すことを示す値。指定しない場合は、メタデータは返されません。デフォルトは None。 |
 | scoreThreshold | number                          | 結果をフィルタリングするスコアのしきい値。閾値は排他的です。デフォルトはしきい値なし (すべての結果が返される)。                                                 |
 | filter         | [VectorFilterExpression](./filter-expressions.md)          | 結果をフィルターするためのフィルター式。デフォルトはフィルタなし。                                                                                                         |
->>>>>>> 398c25c5
 <details>
   <summary>メソッド・レスポンス・オブジェクト</summary>
 
@@ -177,20 +167,12 @@
 
 | Name           | Type                            | Description                                                                                                                                                              |
 |----------------|---------------------------------|--------------------------------------------------------------------------------------------------------------------------------------------------------------------------|
-<<<<<<< HEAD
-| indexName      | String                          | vector indexの名前                                                                                                                                                |
-| queryVector    | number[]                        | 検索するベクトル                                                                                                                                                    |
-| topK           | number                          | 返す結果の数。デフォルトは10。                                                                                                                             |
-| metadataFields | String[] or ALL_VECTOR_METADATA | 各結果とともに返すメタデータ・フィールドのリスト、またはすべてのメタデータを返すことを示す値です。指定しない場合は、メタデータは返されません。デフォルトは None |
-| filter         | [VectorFilterExpression](./filter-expressions.md)          | 結果をフィルターするためのフィルター式。デフォルトはフィルタなし                                                                                                        |                                                                                                    |
-=======
 | indexName      | String                          | ベクトルのインデックス名                                                                                                                                              |
 | queryVector    | number[]                        | 検索するベクトル                                                                                                                                                    |
 | topK           | number                          | 返す結果の数。デフォルトは10。                                                                                                                             |
 | metadataFields | String[] or ALL_VECTOR_METADATA | 各結果とともに返すメタデータ・フィールドのリスト、またはすべてのメタデータを返すことを示す値。指定しない場合は、メタデータは返されない。デフォルトは None。 |
 | scoreThreshold | number                          | 結果をフィルタリングするスコアのしきい値。閾値は排他的。デフォルトはしきい値なし (すべての結果が返される)。                                                |
 | filter         | [VectorFilterExpression](./filter-expressions.md)          | 結果をフィルターするためのフィルター式。デフォルトはフィルタなし                                                                                                       |
->>>>>>> 398c25c5
 
 <details>
   <summary>メソッド・レスポンス・オブジェクト</summary>
