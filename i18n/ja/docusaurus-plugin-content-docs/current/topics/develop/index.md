--- conflicted
+++ resolved
@@ -5,36 +5,35 @@
 description: Learn the core concepts for getting started with the Momento SDKs.
 ---
 
-import{ SdkExampleTabs }from "@site/src/components/SdkExampleTabs";// このインポートは、使用されていないように見えても必要です。inject-example-code-snippet// プラグインは、SdkExampleTabs のインスタンスを SdkExampleTabsImplimport{ SdkExampleTabsImpl }from "@site/src/components/SdkExampleTabsImpl" に変換します；
+import { SdkExampleTabs } from "@site/src/components/SdkExampleTabs";
+// This import is necessary even though it looks like it's un-used; The inject-example-code-snippet
+// plugin will transform instances of SdkExampleTabs to SdkExampleTabsImpl
+import { SdkExampleTabsImpl } from "@site/src/components/SdkExampleTabsImpl";
 
-# Momento SDKを使用したアプリケーションの開発
+# Developing applications with Momento SDKs
 
+Welcome! This page provides information about common constructs you will need in order to assemble Momento clients in all of our SDKs. This page covers how to provide your Momento credentials (called auth tokens), how to configure your client, and some basic information about error handling and production readiness.
 
-<<<<<<< HEAD
+## Constructing a Topics client
 
-##
-=======
-## Topics クライアントの構築
->>>>>>> 0be6c5e5
+The `TopicClient` is the main object you will use in your code to interact with Momento services. To instantiate one, you need to pass a `CredentialProvider`, a `Configuration`, and a default time to live (TTL) value. The default TTL determines how long items using that `CacheClient` will be stored in the cache before the cache deletes them.
 
+Here is an example of how to construct a `TopicClient`:
 
+<SdkExampleTabs snippetId={'API_InstantiateTopicClient'} />
 
+## Instantiating credential providers using Momento API keys
 
+You need to provide a Momento API key when instantiating a Momento client. If you don't have one yet, you can get one from the [Momento Web Console](https://console.gomomento.com/). Once you have a token, provide it to Momento SDKs when you create an instance of `CredentialProvider`. There are convenient factory methods provided to construct a `CredentialProvider` object, either from an environment variable or from a String. Below is an example of how to instantiate `CredentialProvider` from an environment variable:
 
+<SdkExampleTabs snippetId={'API_CredentialProviderFromEnvVar'} />
 
+If you're storing your Momento API key in a secret manager such as [AWS Secret Manager](https://aws.amazon.com/secrets-manager/), [GCP Secret Manager](https://cloud.google.com/secret-manager), or a local config file, you must first retrieve the credentials from there and then instantiate a `CredentialProvider` from a string, like this:
 
-##
+<SdkExampleTabs snippetId={'API_CredentialProviderFromString'} />
 
+For an example of how to retrieve credentials from AWS Secrets Manager, see [Retrieving a Momento auth token from AWS Secrets Manager](./develop/integrations/aws-secrets-manager).
 
+For general information on Momento authentication, see [our auth page](./develop/authentication).
 
-\<SdkExampleTabs{'API_CredentialProviderFromEnvVar'}/>を使用します。
-
-
-
-\<SdkExampleTabsのsnippetId={'API_CredentialProviderFromString'}/>。
-
-AWS Secrets Manager から認証情報を取得する例については、「[AWS Secrets Manager から Momento 認証トークンを取得する](./develop/integrations/aws-secrets-manager)」を参照してください。
-
-Momento 認証に関する一般的な情報は、[認証のページを](./develop/authentication)参照ください。
-
-さらに詳しい情報は、[レスポンスオブジェクトの](./develop/api-reference/response-objects)ページや SDK のドキュメント (左ナビの`Develop ->``SDKs`) を参照してください。+For more information, see our [Response Objects](./develop/api-reference/response-objects) page, and the docs for the specific SDK that you are using (under `Develop`->`SDKs` in the left nav).