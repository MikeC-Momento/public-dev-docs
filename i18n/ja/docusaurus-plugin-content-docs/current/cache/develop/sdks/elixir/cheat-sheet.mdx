--- conflicted
+++ resolved
@@ -1,62 +1,62 @@
 ---
 sidebar_position: 1
-<<<<<<< HEAD
 sidebar_label: Cheat Sheet
 title: Cheat Sheet for Elixir
 description: Get started really quickly coding using Elixir with Momento Cache
-=======
-sidebar_label: チートシート
-title: Elixir のためのチートシート
-description: Momento Cache を Elixir を使ってすぐにコードを書き始めましょう
->>>>>>> 0be6c5e5
 ---
 
+import { SdkExampleCodeBlock } from "@site/src/components/SdkExampleCodeBlock";
+// This import is necessary even though it looks like it's un-used; The inject-example-code-snippet
+// plugin will transform instances of SdkExampleCodeBlock to SdkExampleCodeBlockImpl
+import { SdkExampleCodeBlockImpl } from "@site/src/components/SdkExampleCodeBlockImpl";
+
+# Cheat Sheet for Elixir with Momento Cache
+
+If you need to get going quickly with Elixir and Momento Cache, this page contains the basic API calls you'll need. [Check the Elixir SDK examples](https://github.com/momentohq/client-sdk-elixir/tree/main/examples) for complete, working examples.
+
+## Install the Momento SDK
+
+The latest version of the Momento Elixir SDK is available on [Hex](https://hex.pm/packages/gomomento).
+
+## Set up your auth token
+
+You'll need a Momento auth token to authenticate with Momento.  You can get one from the [Momento Web Console](https://console.gomomento.com/caches).
+Once you have your token, store it in an environment variable so that the Momento client can consume it:
+
+```
+export MOMENTO_AUTH_TOKEN=<your Momento token here>
+```
+
+## Set up a CacheClient
+This code creates the CacheClient struct that each of the other functions requires.
+
+<SdkExampleCodeBlock language={'elixir'} file={'cheat_sheet.exs'} />
+
+## Create a new cache in Momento Cache
+Use this function to create a new cache in your account.
+
+<SdkExampleCodeBlock language={'elixir'} snippetId={'API_CreateCache'} />
 
 
-#
+## List the names of existing caches in your account
+A simple list of the names of caches for the account.
 
+<SdkExampleCodeBlock language={'elixir'} snippetId={'API_ListCaches'} />
 
+## Write an item to a cache
+A simple example of doing a set operation. In the CacheClient.set() call, the TTL is optional. If you did pass it in, this would override the default TTL value set with the client connection object.
 
-##
+<SdkExampleCodeBlock language={'elixir'} snippetId={'API_Set'} />
 
+## Read an item from a cache
+This is an example of a simple read operation to get an item from a cache.
 
+<SdkExampleCodeBlock language={'elixir'} snippetId={'API_Get'} />
 
-##
+## Running the code
 
+You can find complete, working examples in the [Elixir SDK GitHub repo examples directory](https://github.com/momentohq/client-sdk-elixir/tree/main/examples).
 
-
-    export MOMENTO_AUTH_TOKEN=<your Momento token here>
-
-##
-
-
-
-
-
-##
-
-
-
-
-
-##
-
-
-
-
-
-##
-
-
-
-
-
-##
-
-
-
-
-
-##
-
-
+:::info
+Beyond these basic API calls check out the [API reference page](./../../api-reference/index.mdx) for more information on the full assortment of Momento API calls.
+:::