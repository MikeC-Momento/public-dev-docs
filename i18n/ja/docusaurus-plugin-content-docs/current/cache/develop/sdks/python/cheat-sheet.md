--- conflicted
+++ resolved
@@ -1,29 +1,23 @@
 ---
 sidebar_position: 1
-<<<<<<< HEAD
 sidebar_label: Cheat Sheet
 title: Cheat Sheet for Python + Momento Cache
 description: Everything to get you going with coding using Python and Momento Cache
-=======
-sidebar_label: チートシート
-title: Python + Momento Cache のためのチートシート
-description: Python と Momento Cache を使ってコーディングするための全て
->>>>>>> 0be6c5e5
 ---
 
-#
+# Cheat Sheet for Python with Momento Cache
 
+If you need to get going quickly with Python and Momento Cache, this page contains the basic API calls you'll need.
 
+:::tip
 
-
-
-
+If you combine all of the functions on this page into one python file, you'd have a central collection of functions you can import and call from other python code. In addition, if you are using this code in production you might look to replace the print() calls with ones using the logging library (`import logging`) in python. [Click here](@site/static/code/cheat-sheets/MomentoBasics.py) to see the class file with all definitions in it.
 
 :::
 
-##
+## Import libraries and connect to return a CacheClient object
 
-
+This code sets up the class with the necessary imports, the class definition, and the CacheClient instantiation that each of the other functions will need to call.
 
 ```python
 from datetime import timedelta
@@ -43,10 +37,8 @@
   return CacheClient.create(**config)
 ```
 
-##
-
-
-
+## Create a new cache in Momento Cache
+Use this function to create a new cache in your account.
 ```python
 def create_cache(client, cache_name: str) -> None:
   resp = client.create_cache(cache_name)
@@ -59,10 +51,8 @@
         print(f"Unreachable with {error.message}")
 ```
 
-##
-
-
-
+## Get list of existing caches in your account
+In this example, we use the client function above to get a client object and then use it to list all of the caches for this account.
 ```python
 def list_caches(client) -> None:
     print("Listing caches:")
@@ -77,11 +67,8 @@
             print("Unreachable")
     print("")
 ```
-
-##
-
-
-
+## Write an item to a cache
+A simple example of doing a set operation. In the client.set call, the TTL it optional. If you did pass it in, this would override the default TTL value set with the client connection object.
 ```python
 def set(client, cache_name, key, value, ttl=None):
   resp = client.set(cache_name, key, value, ttl)
@@ -94,10 +81,8 @@
         print("Unreachable")
 ```
 
-##
-
-
-
+## Read an item from a cache
+This is an example of a simple read operation to get an item from a cache.
 ```python
 def get(client, cache_name, key):
   resp = client.get(cache_name, key)
@@ -110,10 +95,8 @@
         print("Unreachable")
 ```
 
-##
-
-
-
+## Increment the value of an item in a cache
+An example of incrementing a value in a key. You can pass in a positive or negative integer.
 ```python
 def incr(client, cache_name, key, value:int = 1):
   resp = client.increment(cache_name, key, value)
@@ -126,6 +109,9 @@
         print("Unreachable")
 ```
 
+:::info
+Beyond these basic API calls check out the [API reference page](./../../api-reference/index.mdx) for more information on the full assortment of Momento API calls.
+:::
 
-
-##
+## Notes of usage
+For any of these functions, call the `create_client()` function which returns a CacheClient object. Then pass that object into subsequent functions. This way, calls are more efficient as they reuse the CacheClient for multiple calls to Momento. [Click here](@site/static/code/cheat-sheets/MomentoBasics.py) to see a file with all definitions in it.