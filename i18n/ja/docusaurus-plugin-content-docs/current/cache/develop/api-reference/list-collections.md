<<<<<<< HEAD
=======
---
sidebar_position: 2
sidebar_label: Lists
title: List API リファレンス
description: Momento Cache内のリストコレクションデータ型のAPIとのやり取り方法を学びましょう。
---

import { SdkExampleTabs } from "@site/src/components/SdkExampleTabs";
// This import is necessary even though it looks like it's un-used; The inject-example-code-snippet
// plugin will transform instances of SdkExampleTabs to SdkExampleTabsImpl
import { SdkExampleTabsImpl } from "@site/src/components/SdkExampleTabsImpl";

# List API reference for Momento Cache
このページでは、[リストコレクションデータ型](./../basics/datatypes.md#list-collections)の Momento API メソッドの詳細を説明しています。

<br />

:::info

Momentoコレクションタイプは、[CollectionTTL](./collection-ttl.md)を使用してTTL動作を指定します。これは、すべての "write" 操作のオプション引数です。

:::

## List methods

### ListFetch

キャッシュからリストアイテムを取得し、オプションでスライスを指定します。

| 名前       | 型   | 説明                                                                 |
|------------|--------|-----------------------------------------------------------------------------|
| cacheName  | String | キャッシュの名前。                                                          |
| listName   | String | 取得するリストアイテムの名前。                                  |
| startIndex | Number | 取得するリストの開始位置（含む要素）。デフォルトは0です。 **この引数はオプションです。** |
| endIndex   | Number | 取得するリストの終了位置（含まない要素）。デフォルトはリストの末尾です。 **この引数はオプションです。**|

<details>
  <summary>Method response object</summary>

ListFetch のレスポンスオブジェクトには、キャッシュのヒット、ミス、またはエラーの3つの可能なオプションがあります。

* Hit
    * valueListBytes(): Bytes[]
    * valueListString(): String[]
    * toString(): String - valueListString() のトランケーションされた値を表示します。[詳細は、トランケーションを参照してください。](#truncate-to-size)
* Miss
* Error

特定の情報については、 [レスポンスオブジェクト](./response-objects.md) を参照してください。

</details>

<SdkExampleTabs snippetId={'API_ListFetch'} />

### ListConcatenateBack
指定されたリストを既存のリストアイテムの末尾に追加します。

例:

もし[1, 2, 3]と listConcatenateBack [4, 5, 6]がある場合、[1, 2, 3, 4, 5, 6]となります。

| 名前            | 型                | 説明                                   |
| --------------- | ------------------- | --------------------------------------------- |
| cacheName       | String              | キャッシュの名前。                            |
| listName        | String              | 設定するリストアイテムの名前。                  |
| values          | String[] \| Bytes[] | リストアイテムに追加する要素としての値。          |
| ttl             | [CollectionTTL object](./collection-ttl.md) | キャッシュ内のリストアイテムの TTL（有効期限）。この TTL は、キャッシュクライアント接続オブジェクトを初期化する際に使用される TTL よりも優先されます。 |
| truncateFrontToSize | Number | [truncate to size](#truncate-to-size)を確認してください。 |

<details>
  <summary>Method response object</summary>

* Success
    * `listLength()`: Number - リストの新しい長さ
    * `toString()`: String - listLength を追加
* Error

特定の情報については、 [レスポンスオブジェクト](./response-objects.md) を参照してください。

</details>

<SdkExampleTabs snippetId={'API_ListConcatenateBack'} />

### ListConcatenateFront
既存のリストアイテムの前に指定されたリストを追加します。

例:

もし [1, 2, 3] があり、listConcatenateFront に [4, 5, 6] を追加すると、[4, 5, 6, 1, 2, 3] になります。

| 名前            | 型         | 説明                                   |
| --------------- | ------------ | --------------------------------------------- |
| cacheName       | String       | キャッシュの名前。                          |
| listName        | String       | 設定するリストアイテムの名前。             |
| values          | String[] \| Bytes[] | リストアイテムに追加される要素の値。|
| ttl          | [CollectionTTL object](./collection-ttl.md) | キャッシュ内のリストアイテムの TTL（Time To Live）。この TTL は、キャッシュクライアントを初期化する際に使用される TTL よりも優先されます。 |
| truncateBackToSize | Number | [truncate to size](#truncate-to-size)を確認してください。 |

<details>
  <summary>Method response object</summary>

* Success
    * `listLength()`: Number - リストアイテムの新しい長さ
    * `toString()`: String - listLength を追加。
* Error

特定の情報については、 [レスポンスオブジェクト](./response-objects.md) を参照してください。

</details>

<SdkExampleTabs snippetId={'API_ListConcatenateFront'} />

### ListLength
既存のリストアイテムの長さを取得します。

| 名前            | 型         | 説明                                   |
| --------------- | ------------ | --------------------------------------------- |
| cacheName       | String       | キャッシュの名前。                            |
| listName        | String       | 確認するリストアイテムの名前です。         |

<details>
  <summary>Method response object</summary>

* Hit
    * `length()`: Number
* Miss
* Error

特定の情報については、 [レスポンスオブジェクト](./response-objects.md) を参照してください。

</details>

<SdkExampleTabs snippetId={'API_ListLength'} />

### ListPopBack
リストアイテムから最後の要素を削除して返します。

| 名前            | 型         | 説明                                   |
| --------------- | ------------ | --------------------------------------------- |
| cacheName       | String       | キャッシュの名前。                            |
| listName        | String       | 削除して返すリストアイテムの名前です。        |

<details>
  <summary>Method response object</summary>

* Hit
    * `valueString()`: String
    * `valueBytes()`: Bytes
    * `toString()`: 切り詰められた valueString() です。
* Miss
* Error

特定の情報については、 [レスポンスオブジェクト](./response-objects.md) を参照してください。

</details>

<SdkExampleTabs snippetId={'API_ListPopBack'} />

### ListPopFront
リストアイテムから最初の要素を削除して返します。

| 名前            | 型         | 説明                                   |
| --------------- | ------------ | --------------------------------------------- |
| cacheName       | String       | キャッシュの名前。                            |
| listName        | String       | 取得するリストアイテムの名前。        |

<details>
  <summary>Method response object</summary>

* Hit
    * `valueString()`: String
    * `valueBytes()`: Bytes
    * `toString()`: 切り詰められた valueString() です。
* Miss
* Error

特定の情報については、 [レスポンスオブジェクト](./response-objects.md) を参照してください。

</details>

<SdkExampleTabs snippetId={'API_ListPopFront'} />

### ListPushBack
リストアイテムの末尾に値を追加します。これは、[ListConcatenateBack](#listconcatenateback) に単一の値を渡すのとまったく同じです。

| 名前            | 型            | 説明                                   |
| --------------- | --------------- | --------------------------------------------- |
| cacheName       | String          | キャッシュの名前です。                            |
| listName        | String          | 設定するリストの名前です。                   |
| value           | String \| Bytes | 追加する値です。              |
| ttl             | [CollectionTTL object](./collection-ttl.md) | キャッシュ内のリストアイテムの TTL（Time To Live）です。この TTL は、キャッシュ接続クライアントの初期化時に使用される TTL より優先されます。 |
| truncateBackToSize | Number | [truncate to size](#truncate-to-size)を確認してください。 |

<details>
  <summary>Method response object</summary>

* Success
    * `listLength()`: Number - リストアイテムの新しい長さです。
    * `toString()`: String - listLengthを追加
* Error

特定の情報については、 [レスポンスオブジェクト](./response-objects.md) を参照してください。

</details>

<SdkExampleTabs snippetId={'API_ListPushBack'} />

### ListPushFront
リストアイテムの先頭に値を追加します。ListPushBack(#listpushback) と同様ですが、先頭に追加されます。

| 名前            | 型            | 説明                                   |
| --------------- | --------------- | --------------------------------------------- |
| cacheName       | String          | キャッシュの名前です。                            |
| listName        | String          | 設定するリストの名前です。 |
| value           | String \| Bytes | 操作によってリストアイテムに追加される値です。 |
| ttl             | [CollectionTTL object](./collection-ttl.md) | キャッシュ内のリストアイテムの TTL です。この TTL は、キャッシュ接続クライアントの初期化時に使用される TTL よりも優先されます。 |
| truncateBackToSize | Number | [truncate to size](#truncate-to-size)を確認してください。 |

<details>
  <summary>Method response object</summary>

* Success
    * `listLength()`: Number - リストアイテムの新しい長さです。
    * `toString()`: String - listLengthを追加
* Error

特定の情報については、 [レスポンスオブジェクト](./response-objects.md) を参照してください。

</details>

<SdkExampleTabs snippetId={'API_ListPushFront'} />

### ListRemoveValue
特定の値と等しいすべての要素をリストアイテムから削除します。

例

- もしリスト ['up', 'up', 'down', 'down', 'left', 'right'] があり、'up' を削除すると、リストは ['down', 'down', 'left', 'right'] になります。

| 名前            | 型            | 説明                                   |
| --------------- | --------------- | --------------------------------------------- |
| cacheName       | String          | キャッシュの名前。                            |
| listName        | String          | 設定するリストアイテムの名前。             |
| value           | String \| Bytes | 操作によってリストアイテムに追加される値。 |

<details>
  <summary>Method response object</summary>

Responses

* Success - 値が存在しない場合でも、指定した値をリストアイテムに追加します。
* Error

特定の情報については、 [レスポンスオブジェクト](./response-objects.md) を参照してください。

</details>

<SdkExampleTabs snippetId={'API_ListRemoveValue'} />

### ListRetain

指定されたリストに対して、開始位置（startIndex）を含み、終了位置（endIndex）を含まない範囲のスライスのみを保持します。この範囲外のアイテムはリストから削除されます。

例：
指定されたリストに対して、インデックス4から（startIndex）次の5つの要素を保持し、インデックス10で（endIndex）終わります。他の要素はすべて破棄されます。この例では、位置0〜3と9以上の要素が削除されます。

| 名前       | 型                                        | 説明                                                                                                              |
|------------|---------------------------------------------|--------------------------------------------------------------------------------------------------------------------------|
| cacheName  | String                                      | キャッシュの名前。                                                                                                      |
| listName   | String                                      | 設定されるべきリストアイテムの名前。                                                                                         |
| startIndex | Number                                      | 保持するリストの開始位置（含む要素）です。デフォルトは0です。                                                      |
| endIndex   | Number                                      | 保持するリストの終了位置（含まない要素）です。デフォルトはリストの末尾です。                                              |
| ttl        | [CollectionTTL object](./collection-ttl.md) | キャッシュ内のリストアイテムの TTL（Time To Live）です。この TTL は、キャッシュ接続クライアントを初期化する際に使用される TTL よりも優先されます。

<details>
  <summary>Method response object</summary>

Responses

* Success - 値が存在しなくても、スライス範囲内のリストのみを保持します。
* Error

特定の情報については、 [レスポンスオブジェクト](./response-objects.md) を参照してください。

</details>

<SdkExampleTabs snippetId={'API_ListRetain'} />


## Truncate to size

[ListConcatenate](#listconcatenateback) や [ListPush](#listpushback) などの API 呼び出しには、トランケーションオプションがあります。要素を追加した後、リストのサイズがこの制限を超える場合、リストは切り詰められます。

例：リストが [1, 2, 3] で、ListConcatenateBack に [4, 5, 6] を使用し、truncateFrontToSize: 5 とすると、リストは [2, 3, 4, 5, 6] に切り詰められ、応答の ListLength は 5 になります。

例：リストが [1, 2, 3] で、ListConcatenateBack に [4, 5, 6] を使用し、truncateFrontToSize: 10 とすると、リストは切り詰められません。リストは [1, 2, 3, 4, 5, 6] となります。
>>>>>>> 0be6c5e5
<|MERGE_RESOLUTION|>--- conflicted
+++ resolved
@@ -1,5 +1,3 @@
-<<<<<<< HEAD
-=======
 ---
 sidebar_position: 2
 sidebar_label: Lists
@@ -295,5 +293,4 @@
 
 例：リストが [1, 2, 3] で、ListConcatenateBack に [4, 5, 6] を使用し、truncateFrontToSize: 5 とすると、リストは [2, 3, 4, 5, 6] に切り詰められ、応答の ListLength は 5 になります。
 
-例：リストが [1, 2, 3] で、ListConcatenateBack に [4, 5, 6] を使用し、truncateFrontToSize: 10 とすると、リストは切り詰められません。リストは [1, 2, 3, 4, 5, 6] となります。
->>>>>>> 0be6c5e5
+例：リストが [1, 2, 3] で、ListConcatenateBack に [4, 5, 6] を使用し、truncateFrontToSize: 10 とすると、リストは切り詰められません。リストは [1, 2, 3, 4, 5, 6] となります。