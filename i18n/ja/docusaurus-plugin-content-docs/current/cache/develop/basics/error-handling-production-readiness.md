---
sidebar_position: 20
sidebar_label: SDK Error Handling
title: SDK error handling
description: Discover how to handle errors when using the Momento SDK.
pagination_next: null
---

import{ SdkExampleTabs }from "@site/src/components/SdkExampleTabs";// このインポートは、使用されていないように見えても必要です。inject-example-code-snippet// プラグインは、SdkExampleTabs のインスタンスを SdkExampleTabsImplimport{ SdkExampleTabsImpl }from "@site/src/components/SdkExampleTabsImpl" に変換します；

#





##



















<iframe width="560" height="315" src="https://www.youtube.com/embed/h9FiNCxlZso" title="YouTube video player" frameborder="0" allow="accelerometer; autoplay; clipboard-write; encrypted-media; gyroscope; picture-in-picture; web-share" allowfullscreen></iframe>

##



<<<<<<< HEAD
<img src="/img/sdk_retry_behavior.png" width="100%" alt="logic diagram depicting SDK retry behavior"/>
=======
Momento SDKは、スロット付きリクエスト([制限超過](./../../limits/))を再試行しません。その他のエラーについては、要求された操作が [idempotent](https://en.wikipedia.org/wiki/Idempotence) でない場合、SDK は再試行しません。例えば、カウンターをインクリメントしているときにエラー応答を受け取った場合、SDKはあなたの代わりにリトライを行いません(これはオーバーカウントになる可能性があるため)。べきでない操作の場合、リトライするかどうかは開発者に選択させた方が安全です。
>>>>>>> 0be6c5e5
<|MERGE_RESOLUTION|>--- conflicted
+++ resolved
@@ -6,42 +6,41 @@
 pagination_next: null
 ---
 
-import{ SdkExampleTabs }from "@site/src/components/SdkExampleTabs";// このインポートは、使用されていないように見えても必要です。inject-example-code-snippet// プラグインは、SdkExampleTabs のインスタンスを SdkExampleTabsImplimport{ SdkExampleTabsImpl }from "@site/src/components/SdkExampleTabsImpl" に変換します；
+import { SdkExampleTabs } from "@site/src/components/SdkExampleTabs";
+// This import is necessary even though it looks like it's un-used; The inject-example-code-snippet
+// plugin will transform instances of SdkExampleTabs to SdkExampleTabsImpl
+import { SdkExampleTabsImpl } from "@site/src/components/SdkExampleTabsImpl";
 
-#
+# SDK Error Handling
 
+Each of our SDKs has its own page in this documentation; you can navigate to them by clicking `Develop`->`SDKs` in the left navigation menu. On each of these pages, you'll find a link for "Taking your code to prod" which provides best practices for production-ready code in that language.
 
+Momento SDKs are designed to behave well in production environments using the pre-built configuration objects provided, so most users can easily move from proof of concept to production with no changes in operating practices. This page shares some general notes on error handling in Momento SDKs, and why the default behaviors we've chosen are recommended for most customers.
 
+## Surfacing errors
 
+Errors that occur in calls to `CacheClient` methods (e.g. Get, Set, Increment) are surfaced to developers as part of the return values of the calls, as opposed to throwing exceptions. This makes errors more visible when you're writing your code, and allows your IDE to be more helpful in ensuring you've handled the errors you care about. For more on our philosophy about this, see our blog post on why [Exceptions are bugs](https://www.gomomento.com/blog/exceptions-are-bugs), and send us any feedback you have!
 
-##
+This also helps to ensure your application doesn't crash at runtime. Momento is a cache, so applications usually have an authoritative data source they from which they retrieve data if the cache is unavailable. Therefore, Momento SDKs are designed to avoid throwing exceptions so your app won't crash if you forget to add a try/catch block.
 
+Instead, Momento response objects extend from a parent class, have child types such as `Hit,` `Miss,` and `Error,` and are designed to be accessed via pattern matching. (In some languages, this concept is called "sealed classes"; in others, "algebraic data types". It is a flavor of polymorphism.) Your code checks whether the response is a `Hit,` a `Miss,` or an `Error`, and then branches accordingly. Using this approach, you get a type-safe response object in the case of a cache hit, with `value` properties that you can be assured at compile-time are not `null.` If the cache read results in a `Miss` or an `Error,` you'll also get a type-safe object that you can use to get more information about what happened (with properties such as `errorCode` that aren't present on a `Hit` object).
 
+Here's an example of how to do the pattern matching on a `Hit`/`Miss`/`Error` response:
 
+<SdkExampleTabs snippetId={'API_ErrorHandlingHitMiss'} />
 
+Some APIs, such as write APIs (e.g. Set, Delete) only have `Success` and `Error` responses (as opposed to `Hit`/`Miss`). Here's an example of handling one of these responses:
 
+<SdkExampleTabs snippetId={'API_ErrorHandlingSuccess'} />
 
+In all cases, your IDE will be able to give you hints as to which types of responses are available for a given API, and what properties/methods are available on each of the response types.
 
-
-
-
-
-
-
-
-
-
-
-
-
+For an example of how the error response works and how to use it, watch this video:
 <iframe width="560" height="315" src="https://www.youtube.com/embed/h9FiNCxlZso" title="YouTube video player" frameborder="0" allow="accelerometer; autoplay; clipboard-write; encrypted-media; gyroscope; picture-in-picture; web-share" allowfullscreen></iframe>
 
-##
+## Retrying calls that returned an error
+The general pattern of behavior you can expect from Momento SDKs when it comes to retrying a call after an error response is as follows:
 
+<img src="/img/sdk_retry_behavior.png" width="100%" alt="logic diagram depicting SDK retry behavior"/>
 
-
-<<<<<<< HEAD
-<img src="/img/sdk_retry_behavior.png" width="100%" alt="logic diagram depicting SDK retry behavior"/>
-=======
-Momento SDKは、スロット付きリクエスト([制限超過](./../../limits/))を再試行しません。その他のエラーについては、要求された操作が [idempotent](https://en.wikipedia.org/wiki/Idempotence) でない場合、SDK は再試行しません。例えば、カウンターをインクリメントしているときにエラー応答を受け取った場合、SDKはあなたの代わりにリトライを行いません(これはオーバーカウントになる可能性があるため)。べきでない操作の場合、リトライするかどうかは開発者に選択させた方が安全です。
->>>>>>> 0be6c5e5
+Momento SDKs do not retry throttled requests ([limits exceeded](./../../limits/)). For other errors, the SDK will not retry if the operation requested is not [idempotent](https://en.wikipedia.org/wiki/Idempotence). For example, if you are incrementing a counter and receive an error response, the SDK will not retry on your behalf (because this could result in over-counting). In the case of non-idempotent operations, it is safer to let the developer choose whether to retry.