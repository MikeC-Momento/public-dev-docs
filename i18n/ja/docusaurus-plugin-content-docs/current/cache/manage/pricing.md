--- conflicted
+++ resolved
@@ -1,37 +1,32 @@
 ---
 sidebar_position: 3
-<<<<<<< HEAD
-title: Pricing and free tier
+title: Pricing and Free Tier
 pagination_prev: null
 description: Explore the simplicity of the pricing model and free tier information for Momento Cache and Momento Topics
-=======
-title: 料金
-description: Momentoキャッシュの料金モデルの単純さを見てみてください
->>>>>>> 0be6c5e5
 ---
 
-#
+# Pricing and free tier for Momento Cache and Momento Topics
 
+Serverless is about simplicity in every dimension, including pricing! For on-demand pricing, Momento Cache and Topics costs $0.50/GB transferred, metered in 1 KB increments each time. That's it!
 
+Your first 5 GBs transferred each month are free, and you don't need a credit card to get started.
 
+Momento services have no hidden charges. You don’t have to pay for storage, replication, or instances. We literally only charge you for data transferred in/out of Momento Cache or Topics services. Everything else is included. Sign up with confidence and create something wonderful.
 
+For more savings, metrics integration, and support options, we offer [tiered pricing](https://www.gomomento.com/pricing) in standard and enterprise tiers.
 
+If you need further assistance (or just can’t believe it), drop a message in our [Discord](https://discord.gg/Z7FSXB89), and we’ll help get it sorted out. Take the Momento Cache challenge: see how much you can save!
 
-
-
-
-
-
-### よくある質問
+### FAQ's
 
 <details open>
   <summary>Is it really just $.50/GB transferred in and out of Momento services? What else do you charge for?</summary>
 
-| Dimension                            | Momento charges |
-| ------------------------------------ | --------------- |
-| Memory / Storage                     | $0/GB           |
-| Multi-AZ replication charges         | $0/GB           |
-| Single sign-on & teams (coming soon) | $0/user         |
+| Dimension                            | Momento charges           |
+|--------------------------------------|---------------------------|
+| Memory / Storage                     | $0/GB                     |
+| Multi-AZ replication charges         | $0/GB                     |
+| Single sign-on & teams (coming soon) | $0/user                   |
 
  </details>
 
@@ -39,8 +34,7 @@
 <summary>Can I run a production app for free on Momento Cache and Topics?</summary>
 Absolutely! Our free tier and low usage tiers are just billing. It is the same exact service and features whether you use 40GB/month or 40TB/month. You get all our availability features like multi-AZ replication, hot key protection, and automatic scaling to handle bursts. In the free tier, you even get all our security features for free, such as <a href="./../develop/authentication">fine-grained auth tokens</a>, end-to-end encryption, per-request authentication, and TLS.
 
-
-
+We frequently find customers provisioning an entire cluster to handle low-RPS workflows. If you want them to be HA, you need multiple nodes. If you believe in CICD, you likely have a similarly sized cluster in staging—and maybe even in dev. That adds up! Turn off those machines—and save the environment. Go Momento!
 </details>
 
 <details>
@@ -48,7 +42,7 @@
 Absolutely! If you are transferring 15 GB of data in/out of Momento Cache each month, you get the first 5GB free each month and pay $0.50/GB for the remaining 10GB each month. Access enterprise-grade availability, security, and performance at any scale with Momento.
 
 
-
+As crazy as it sounds, we are not the first to do this. You can experience this with other serverless services like Amazon DynamoDB, Amazon S3, and more—we are just bringing serverless to caching!
 </details>
 
 <details>
@@ -60,3 +54,5 @@
   <summary>Will it scale?</summary>
 Hell yes! Momento services are the best way to future-proof your application story. You can add Momento Cache *extremely* quickly, and it just fades into the background whether you are doing 1 RPS or 1 million RPS. You just pay for what you use, so you get a scalable cache without spending a lot of cash.
 </details>
+
+[Give Momento Cache a Try!](./../getting-started.md)