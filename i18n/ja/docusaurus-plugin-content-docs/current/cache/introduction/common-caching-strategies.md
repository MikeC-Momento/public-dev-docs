--- conflicted
+++ resolved
@@ -6,82 +6,76 @@
 description: Learn what serverless is in terms of caching and what Momento Cache can be your simple, fast cache for your apps.
 ---
 
-#
+# Common caching strategies
 
+Now that we know the key choices you need to make when implementing a caching strategy, let's review some popular caching patterns. For each pattern, we will describe the pattern, the choices the pattern makes on the three questions above, and when you may want to use that pattern.
 
-<<<<<<< HEAD
+## Local browser caching
 
-##
-=======
-## ローカルブラウザキャッシュ
->>>>>>> 0be6c5e5
+The first, and perhaps simplest, caching strategy is local browser caching. If you are building a web-based application accessed from a browser, you can use [local storage](https://developer.mozilla.org/en-US/docs/Web/API/Window/localStorage) to store key-value data in the user's browser. For example, once a user authenticates to your service, you may store some information about the user's ID and profile used to access the service to speed display of your application upon subsequent viewings.
 
+![Cached data in local storage](images/caching-strategies-and-patterns/local-storage-caching.png "Caching in local storage")
 
+Local browser caching is **local**, **aside** caching and is likely written at read-time.
 
+The benefits of local browser caching are its simplicity, as the local storage API is included in modern web browsers. Additionally, you don't need to worry about provisioning a cache in advance or running out of space, as you're effectively renting out space on your user's machine to cache this data.
 
+The downsides of local browser caching is that it's only useful in specific circumstances. If a user reuses a browser, you can speed up certain operations easily. However, the cached data does not apply to the user when using a different device or even using a different browser instance on the device. Further, there's no mechanism for your backend data source to proactively invalidate items in the local storage cache if the underlying data has changed.
 
+## Local backend caching
 
+A second caching strategy is another local strategy. With local backend caching, your backend server instances may cache network responses or intermediate data from other systems. This data is often cached in-memory within your application process, such as with key-value maps in your programming language. When your backend instance needs to access that data, it will first check the in-memory object, then fall back to the primary data source if the cached value is not present.
 
+Like local browser caching, this is a **local**, **aside** caching strategy that is likely written at read-time.
 
+The benefits of this strategy are in its ease of use and simplicity. If you have data that is frequently accessed and relatively long-lived, you can quickly cache it on individual server instances without standing up and operating additional infrastructure. This can work well for configuration data or other slow-moving data.
 
+The downside of this caching strategy is that it is less effective than remote caching methods. Each backend instance will have its own independent cache. If you have a broad set of data to cache, and you only cache it once it has been requested once on that instance, your cache hit rate can be quite low. Further, the cache hit rate gets even lower as your cluster size (and, likely, your overall load) increases! This is particularly troublesome when caching with hyper-ephemeral compute like AWS Lambda where your instances can be created and destroyed regularly. Finally, like with local browser caching, it can be difficult to invalidate expired data on the backend instances if the underlying data changes.
 
-<<<<<<< HEAD
-=======
-ある意味で、これは AWS Lambda で確立した接続を使いまわすために、Momento SimpleClient を再利用(またはキャッシュ)する方法とよく似ています！
->>>>>>> 0be6c5e5
+## Read-aside caching
 
-##
+The third, and most common, caching strategy is read-aside caching (commonly called "lazy loading"). With read-aside caching, your application will first try to request your needed data from a cache. If the data is there, it will return to the caller. If not, it will request the data from the primary data source. Then, it will store the data in the cache for the next attempt and return the data to the caller.
 
+![Architecture diagram of read-aside caching](images/caching-strategies-and-patterns/read-aside-caching.png "Read-aside caching")
 
+This is a **remote, read-based, aside **caching strategy.
 
+The benefits of a read-aside caching strategy are in the improved cache hit rate and in the general applicability to most problems. For most access patterns, a piece of data that is accessed once is more likely to be accessed again soon after. By caching a piece of data in a centralized location after it has been read, we can improve the cache hit rate across our fleet of servers. Further, the read-aside cache strategy applies to nearly any situation. You can cache at any point in your application that makes sense -- a network response, after some intermediate calculation, or full, aggregated responses to an HTTP client.
 
+Moving from local to remote caching will increase our hit rate, but it will also increase our operations burden and application complexity. We have an additional piece of infrastructure to manage and must consider its effect on overall system availability. You may think availability won't be affected because it falls back to a primary data source, but many outages are due to an initial cache failure leading to unsustainable load on a primary data source.
 
+Additionally, the read-aside cache does pay a latency cost for the initial read of a piece of data. If your application reads are spread across records in your application, you might have a nearly full cache along with a low cache hit rate overall.
 
+## Write-aside caching
 
+The next caching strategy is similar to the previous. With write-aside caching, we are using a centralized, aside cache like with read-aside caching. However, rather than lazily loading items into our cache after accessing it for the first time, we are proactively pushing data to our cache when we write it.
 
+![Architecture diagram of write-aside caching](images/caching-strategies-and-patterns/write-aside-caching.png "Write-aside caching")
 
-##
+This is a **remote, write-based, aside **caching strategy.
 
+Many of the benefits of the write-aside caching strategy are similar to the read-aside caching strategy. You should have a higher cache hit rate with a centralized cache. Further, your cache hit rate should be even higher as you won't have the initial miss for each entry. This can reduce latency for data that you know will be accessed soon after it is written. Finally, when implemented correctly, you can reduce the chance of stale data as all data updates are immediately reflected into the cache.
 
+The downsides of the write-aside strategy are in its added complexity. Read-aside caching is straight-forward in how it is implemented within a single data access path. With write-aside caching, you need your read and write paths to work together to understand the cache key and value format. Further, you need a deeper understanding of both your read and write access patterns. This can require careful auditing and constant vigilance to prevent stale data across patterns.
 
+## Read-through and write-through caching
 
+The final two strategies are read-through and write-through caching. These two strategies are unique in that all data access goes through the cache directly. Your application will make a request to the cache to fetch the requested data. If the data is available locally, the cache will return it. Otherwise, the _cache itself_ will do the work to fetch the data from the primary data source, cache the data, and return it to you.
 
+For example, the image below shows the flow for a write-through cache. First, a write request comes to our application. The application writes the data directly to the cache, and the cache is responsible for persisting it back to the main database. Once the cache returns to the application indicating that the write is persisted, then the application returns a response.
 
+![Architecture diagram of write-through caching](images/caching-strategies-and-patterns/write-through-caching.png "Write-through caching")
 
+This is a **remote, inline** caching strategy that can be used on either the read side or the write side.
 
+A [content delivery network](https://en.wikipedia.org/wiki/Content_delivery_network) (CDN) is a type of read-through cache, as you can see in the image below.
 
+![Architecture diagram of a content delivery network (CDN)](images/caching-strategies-and-patterns/read-through-cdn.png "Read-through CDN")
 
+A client may make an HTTP request for a piece of content, and the CDN will serve it from an edge location if available or make a trip back to the origin if not. If the CDN retrieves it from the origin, then it will store it on the edge for subsequent requests. There are also a few other HTTP-based read-through caches, such as [Varnish](https://varnish-cache.org/) or even [Nginx](https://www.nginx.com/).
 
+Database-based inline caches are more rare, but they do exist. [DynamoDB Accelerator](https://aws.amazon.com/dynamodb/dax/) (DAX) is a read- and write-through cache for DynamoDB. You can perform the same DynamoDB operations against DAX as against your DynamoDB table, and your DAX instance will forward reads and writes to the underlying DynamoDB table as needed.
 
+The benefits of an inline cache are in their simplicity from a client perspective. You don't need to manage cache keys or implement multi-step logic to handle cache misses. The inline cache handles this for you. Additionally, because it is a remote cache, it gets the benefits of a higher cache hit rate that we saw from aside caches.
 
-##
-
-
-
-
-
-
-
-
-
-
-
-##
-
-
-
-
-
-
-
-
-
-
-
-
-
-
-
-
-
-
+Inline caches have downsides as well. First, inline caches for your data source can be hard to find or non-existent. The creator of an inline cache needs to implement the logic to handle fallback to the underlying data source. Depending on the implementation, there can be discrepancies in how your application works with and without the inline cache. Further, using an inline cache adds a critical piece of infrastructure to your application and can affect availability even more than an aside cache.​​